--- conflicted
+++ resolved
@@ -25,7 +25,6 @@
 
 			var httpContextInformation = new HttpContextInformation();
 
-            
 			httpContextInformation.Url = httpContext.Request.Url != null ? httpContext.Request.Url.ToString() : string.Empty;
 			httpContextInformation.User = httpContext.User != null && httpContext.User.Identity.IsAuthenticated ? httpContext.User.Identity.Name : string.Empty;
 			httpContextInformation.UserAgent = httpContext.Request.ServerVariables["HTTP_USER_AGENT"];
@@ -37,17 +36,6 @@
 			if (string.IsNullOrEmpty(httpContextInformation.IpAddress))
 				httpContextInformation.IpAddress = httpContext.Request.ServerVariables["REMOTE_ADDR"];
 
-<<<<<<< HEAD
-			try
-			{
-				httpContext.Request.ValidateInput();
-			}
-			catch (HttpRequestValidationException)
-			{
-			}
-
-=======
->>>>>>> e559e959
 			httpContextInformation.Headers = KeyValueCollection.Create(httpContext.Request.Headers);
 			httpContextInformation.Cookies = GetCookies(httpContext.Request.Cookies);
 			httpContextInformation.ServerVariables = KeyValueCollection.Create(httpContext.Request.ServerVariables);
@@ -60,7 +48,7 @@
 				routeValues = GetRouteValues(httpContext);
 
 			if (routeValues != null)
-				httpContextInformation.RouteValues = GetRouteValues(routeValues);
+			httpContextInformation.RouteValues = GetRouteValues(routeValues);
 
 			return httpContextInformation;
 		}
